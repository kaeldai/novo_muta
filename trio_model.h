/**
 * @file trio_model.h
 * @author Melissa Ip
 *
 * The TrioModel class is used to create an object that contains sequencing
 * read data, estimation parameters, and useful matrices in calculating the
 * probability of de novo mutation.
 *
 * The probability of mutation is calculated using a modified trio model,
 * similar but different to the model described in the following paper:
 * 
 * Cartwright et al.: Family-Based Method for Capturing De Novo Mutations
 * http://www.ncbi.nlm.nih.gov/pmc/articles/PMC3728889/
 *
 * This is the implementation for an improved trio model with
 * Dirichlet-multinomial approximations.
 *
<<<<<<< HEAD
 * If this is on the infinite_sites_model branch, this is the simplified trio
 * model (infinite sites model) with simpler multinomial approximations for
 * practicing implementing the expectation-maximization algorithm.
 *
 * Example usage:
 *
 *   TrioModel params;  // Uses default parameters.
 *   ReadDataVector data = {  // Sequencing data in order: child, mother, father.
=======
 * Example usage:
 *
 *   TrioModel params;  // uses default parameters
 *   ReadDataVector data = {  // sequencing data in order: child, mother, father
>>>>>>> 2035afdf
 *     {30, 0, 0, 0},
 *     {30, 0, 0, 0},
 *     {30, 0, 0, 0}
 *   };
 *
 *   double probability = params.MutationProbability(data);
 *   data.set_germline_mutation_rate(0.000001);
 *   double new_probability = params.MutationProbability(data);
 */
#ifndef TRIO_MODEL_H
#define TRIO_MODEL_H

#include "read_dependent_data.h"


/**
 * TrioModel class header. See top of file for a complete description.
 */
class TrioModel {
 public:
  TrioModel();  // Default constructor and constructor to customize parameters.
  TrioModel(double population_mutation_rate, double germline_mutation_rate,
            double somatic_mutation_rate, double sequencing_error_rate,
            double dirichlet_dispersion,
            const RowVector4d &nucleotide_frequencies);
  double MutationProbability(const ReadDataVector &data_vec);  // Calculates probability of mutation given input read data.
  void SetReadDependentData(const ReadDataVector &data_vec);
  bool Equals(const TrioModel &other);  // True if the two TrioModel objects are equal to each other.
<<<<<<< HEAD
  double population_mutation_rate() const;  // Get and set functions.
=======
  double population_mutation_rate();  // Get and set functions.
>>>>>>> 2035afdf
  void set_population_mutation_rate(double rate);
  double germline_mutation_rate() const;
  void set_germline_mutation_rate(double rate);
<<<<<<< HEAD
  double homozygous_match() const;
  double heterozygous_match() const;
  double no_match() const;
  double somatic_mutation_rate() const;
=======
  double homozygous_match();
  double heterozygous_match();
  double no_match();
  double somatic_mutation_rate();
>>>>>>> 2035afdf
  void set_somatic_mutation_rate(double rate);
  double sequencing_error_rate() const;
  void set_sequencing_error_rate(double rate);
  double dirichlet_dispersion() const;
  void set_dirichlet_dispersion(double dispersion);
  RowVector4d nucleotide_frequencies() const;
  void set_nucleotide_frequencies(const RowVector4d &frequencies);
<<<<<<< HEAD
  RowVector16d population_priors_single() const;
  RowVector256d population_priors() const;
  Matrix4_16d germline_probability_mat_single() const;
  Matrix16_256d germline_probability_mat() const;
  Matrix16_16d somatic_probability_mat() const;
  Matrix3_16d sequencing_probability_mat() const;
  Matrix16_4d alphas() const;
  ReadDependentData read_dependent_data() const;
=======
  RowVector16d population_priors_single();
  RowVector256d population_priors();
  Matrix4_16d germline_probability_mat_single();
  Matrix16_256d germline_probability_mat();
  Matrix16_16d somatic_probability_mat();
  Matrix3_16d sequencing_probability_mat();
  Matrix16_4d alphas();
  ReadDependentData* read_dependent_data();
>>>>>>> 2035afdf

 private:
  void GermlineTransition(bool is_numerator=false);  // Helper functions for MutationProbability.
  void SomaticTransition(bool is_numerator=false);
  RowVector256d GetRootMat(const RowVector256d &child_germline_probability,
                           const RowVector256d &parent_probability);
<<<<<<< HEAD
  double SpectrumProbability(const RowVector4d &nucleotide_counts);  // Calculates probability of allele spectrum given read counts.
=======
>>>>>>> 2035afdf
  RowVector256d PopulationPriors();  // Functions for setting up the model and relevant arrays.
  Matrix16_16d PopulationPriorsExpanded();
  RowVector16d PopulationPriorsSingle();
  void SetGermlineMutationProbabilities();
  double GermlineMutation(int child_nucleotide_idx, int parent_genotype_idx,
                          bool no_mutation_flag);
  Matrix4_16d GermlineProbabilityMatSingle(bool no_mutation_flag=false);
  Matrix16_256d GermlineProbabilityMat(bool no_mutation_flag=false);
  double SomaticMutation(int nucleotide_idx, int other_nucleotide_idx);
  Matrix16_16d SomaticProbabilityMat();
  Matrix16_16d SomaticProbabilityMatDiag();
  void SequencingProbabilityMat();
  Matrix16_4d Alphas();

  // Instance member variables.
  double population_mutation_rate_;
  double homozygous_match_;
  double heterozygous_match_;
  double no_match_;
  double germline_mutation_rate_;
  double somatic_mutation_rate_;
  double sequencing_error_rate_;
  double dirichlet_dispersion_;  // Unused.
  RowVector4d nucleotide_frequencies_;
  Matrix16_4d alphas_;
<<<<<<< HEAD
  RowVector16d population_priors_single_;  // Unused.
=======
  RowVector16d population_priors_single_;  // unused
>>>>>>> 2035afdf
  RowVector256d population_priors_;
  Matrix4_16d germline_probability_mat_single_;
  Matrix16_256d germline_probability_mat_;
  Matrix16_256d germline_probability_mat_num_;
  Matrix16_16d somatic_probability_mat_;
  Matrix16_16d somatic_probability_mat_diag_;
<<<<<<< HEAD
  ReadDependentData read_dependent_data_;  // Contains TreePeel class.
=======
  ReadDependentData read_dependent_data_;  // contains TreePeel class
>>>>>>> 2035afdf
};

#endif<|MERGE_RESOLUTION|>--- conflicted
+++ resolved
@@ -14,8 +14,6 @@
  *
  * This is the implementation for an improved trio model with
  * Dirichlet-multinomial approximations.
- *
-<<<<<<< HEAD
  * If this is on the infinite_sites_model branch, this is the simplified trio
  * model (infinite sites model) with simpler multinomial approximations for
  * practicing implementing the expectation-maximization algorithm.
@@ -24,12 +22,6 @@
  *
  *   TrioModel params;  // Uses default parameters.
  *   ReadDataVector data = {  // Sequencing data in order: child, mother, father.
-=======
- * Example usage:
- *
- *   TrioModel params;  // uses default parameters
- *   ReadDataVector data = {  // sequencing data in order: child, mother, father
->>>>>>> 2035afdf
  *     {30, 0, 0, 0},
  *     {30, 0, 0, 0},
  *     {30, 0, 0, 0}
@@ -58,25 +50,14 @@
   double MutationProbability(const ReadDataVector &data_vec);  // Calculates probability of mutation given input read data.
   void SetReadDependentData(const ReadDataVector &data_vec);
   bool Equals(const TrioModel &other);  // True if the two TrioModel objects are equal to each other.
-<<<<<<< HEAD
   double population_mutation_rate() const;  // Get and set functions.
-=======
-  double population_mutation_rate();  // Get and set functions.
->>>>>>> 2035afdf
   void set_population_mutation_rate(double rate);
   double germline_mutation_rate() const;
   void set_germline_mutation_rate(double rate);
-<<<<<<< HEAD
   double homozygous_match() const;
   double heterozygous_match() const;
   double no_match() const;
   double somatic_mutation_rate() const;
-=======
-  double homozygous_match();
-  double heterozygous_match();
-  double no_match();
-  double somatic_mutation_rate();
->>>>>>> 2035afdf
   void set_somatic_mutation_rate(double rate);
   double sequencing_error_rate() const;
   void set_sequencing_error_rate(double rate);
@@ -84,7 +65,6 @@
   void set_dirichlet_dispersion(double dispersion);
   RowVector4d nucleotide_frequencies() const;
   void set_nucleotide_frequencies(const RowVector4d &frequencies);
-<<<<<<< HEAD
   RowVector16d population_priors_single() const;
   RowVector256d population_priors() const;
   Matrix4_16d germline_probability_mat_single() const;
@@ -93,26 +73,13 @@
   Matrix3_16d sequencing_probability_mat() const;
   Matrix16_4d alphas() const;
   ReadDependentData read_dependent_data() const;
-=======
-  RowVector16d population_priors_single();
-  RowVector256d population_priors();
-  Matrix4_16d germline_probability_mat_single();
-  Matrix16_256d germline_probability_mat();
-  Matrix16_16d somatic_probability_mat();
-  Matrix3_16d sequencing_probability_mat();
-  Matrix16_4d alphas();
-  ReadDependentData* read_dependent_data();
->>>>>>> 2035afdf
 
  private:
   void GermlineTransition(bool is_numerator=false);  // Helper functions for MutationProbability.
   void SomaticTransition(bool is_numerator=false);
   RowVector256d GetRootMat(const RowVector256d &child_germline_probability,
                            const RowVector256d &parent_probability);
-<<<<<<< HEAD
   double SpectrumProbability(const RowVector4d &nucleotide_counts);  // Calculates probability of allele spectrum given read counts.
-=======
->>>>>>> 2035afdf
   RowVector256d PopulationPriors();  // Functions for setting up the model and relevant arrays.
   Matrix16_16d PopulationPriorsExpanded();
   RowVector16d PopulationPriorsSingle();
@@ -138,22 +105,14 @@
   double dirichlet_dispersion_;  // Unused.
   RowVector4d nucleotide_frequencies_;
   Matrix16_4d alphas_;
-<<<<<<< HEAD
   RowVector16d population_priors_single_;  // Unused.
-=======
-  RowVector16d population_priors_single_;  // unused
->>>>>>> 2035afdf
   RowVector256d population_priors_;
   Matrix4_16d germline_probability_mat_single_;
   Matrix16_256d germline_probability_mat_;
   Matrix16_256d germline_probability_mat_num_;
   Matrix16_16d somatic_probability_mat_;
   Matrix16_16d somatic_probability_mat_diag_;
-<<<<<<< HEAD
   ReadDependentData read_dependent_data_;  // Contains TreePeel class.
-=======
-  ReadDependentData read_dependent_data_;  // contains TreePeel class
->>>>>>> 2035afdf
 };
 
 #endif