/**
 * @file utility.cc
 * @author Melissa Ip
 *
<<<<<<< HEAD
 * This file contains the implementation of utility.
=======
 * This file contains the implementation of utility.h.
>>>>>>> b5f8801a
 *
 * See top of utility.h for a complete description.
 */
#include "utility.h"


/**
 * Returns 16 x 2 Eigen matrix where the first dimension represents genotypes
 * and the second dimension represents the numeric index of each nucleotide in
 * that genotype.
 *
 * Used for generating the constant kGenotypeNumIndex only. This constant is
 * used to determine what nucleotides a genotype is composed of or what
 * genotype a pair of nucleotides is. The first allele can be determined by
 * integer division. The second allele can be determined by modulus.
 *
 * GENOTYPE  INDEX
 * AA        0, 0
 * AC        0, 1
 * AG        0, 2
 * AT        0, 3
 * ...       ...
 * TT        3, 3
 *
 * @return  16 x 2 Eigen matrix.
 */
// Matrix16_2i GenotypeNumIndex() {
//   Matrix16_2i mat;
//   //        A|    C|    G|    T|
//   mat << 0, 0, 0, 1, 0, 2, 0, 3,  // A
//          1, 0, 1, 1, 1, 2, 1, 3,  // C
//          2, 0, 2, 1, 2, 2, 2, 3,  // G
//          3, 0, 3, 1, 3, 2, 3, 3;  // T
//   return mat;
// }
<<<<<<< HEAD
=======

/**
 * Returns numeric nucleotide index given a char. For use in VariantVisitor.
 *
 * @param  b Char.
 * @return   Numeric nucleotide index.
 */
uint16_t ToNucleotideIndex(char base) {
  switch (base) {        
  case 'A':
  case 'a':    
    return 0;
  case 'C':
  case 'c':
    return 1;
  case 'G':
  case 'g':
    return 2;
  case 'T':
  case 't':
    return 3;
  case '-':
  case 'N':
    return -1 ;
  default:  // Unknown base.
    return -1;
  }
}
>>>>>>> b5f8801a

/**
 * Returns a 16 x 16 x 4 Eigen matrix filled with zeros. The third dimension is
 * RowVector4d.
 *
 * @return  16 x 16 x 4 Eigen matrix filled with zeros.
 */
Matrix16_16_4d ZeroMatrix16_16_4d() {
  Matrix16_16_4d mat;
  for (int i = 0; i < kGenotypeCount; ++i) {
    for (int j = 0; j < kGenotypeCount; ++j) {
      mat(i, j) = RowVector4d::Zero();
    }
  }
  return mat;
}

/**
 * Prints a Matrix16_16_4d object.
 *
 * @param  m Matrix16_16_4d object to be printed.
 */
void PrintMatrix16_16_4d(const Matrix16_16_4d &mat) {
  for (int i = 0; i < kGenotypeCount; ++i) {
    for (int j = 0; j < kGenotypeCount; ++j) {
      cout << mat(i, j) << endl;
    }
  }
}

/**
 * Generates a 16 x 16 x 4 Eigen matrix. The first dimension represents the
 * mother genotype. The second dimension represents the father genotype. The
 * third dimension represents the nucleotide counts. For example, the (0, 0)
 * element represents AAAA, so its corresponding nucleotide counts would be
 * [4, 0, 0, 0].
 *
 * Used for generating the constant kTwoParentCounts only, which is used in
 * creating the population priors.
 *
 * @return  16 x 16 x 4 Eigen matrix of genotype counts where the (i, j) element
 *          is the count of nucleotide k of mother genotype i and father
 *          genotype j.
 */
Matrix16_16_4d TwoParentCounts() {
  Matrix16_16_4d counts = ZeroMatrix16_16_4d();
  RowVector4d vec = RowVector4d::Zero();
  for (int i = 0; i < kGenotypeCount; ++i) {
    for (int j = 0; j < kGenotypeCount; ++j) {
      vec(i / kNucleotideCount)++;
      vec(i % kNucleotideCount)++;
      vec(j / kNucleotideCount)++;
      vec(j % kNucleotideCount)++;
      counts(i, j) = vec;
      vec = RowVector4d::Zero();
    }
  }
  return counts;
}

/**
 * Returns true if the two ReadDatas are equal. Assume the ReadData has a field
 * uint16_t reads[4].
 *
 * @param  data1 First ReadData.
 * @param  data2 Second ReadData.
 * @return       True if the ReadDatas are equal.
 */
bool EqualsReadData(const ReadData &data1, const ReadData &data2) {
  return equal(begin(data1.reads), end(data1.reads), begin(data2.reads));
}

/**
 * Returns true if the two ReadDataVectors are equal. Assume all ReadData has a
 * field uint16_t reads[4].
 *
 * @param  data_vec1 First ReadDataVector.
 * @param  data_vec2 Second ReadDataVector.
 * @return           True if the ReadDataVectors are equal.
 */
bool EqualsReadDataVector(const ReadDataVector &data_vec1,
                          const ReadDataVector &data_vec2) {
  bool table[3] = {EqualsReadData(data_vec1[0], data_vec2[0]),
                   EqualsReadData(data_vec1[1], data_vec2[1]),
                   EqualsReadData(data_vec1[2], data_vec2[2])};
  if (all_of(begin(table), end(table), [](bool i) { return i; })) {
    return true;
  } else {
    return false;
  }
}

/**
 * Prints ReadData with each read separated by spaces.
 *
 * @param  data ReadData to be printed.
 */
void PrintReadData(const ReadData &data) {
  cout << data.reads[0] << " " << data.reads[1] << " " << data.reads[2] << " "
       << data.reads[3] << endl;
}

/**
 * Prints ReadDataVector with each ReadData on a new line, and each read
 * separated by spaces.
 *
 * @param  data_vec ReadDataVector to be printed.
 */
void PrintReadDataVector(const ReadDataVector &data_vec) {
  for (const auto &data : data_vec) {
    PrintReadData(data);
  }
}

/**
 * Enumerates all possible nucleotide counts for an individual sequenced at
 * given coverage.
 *
 * The current implementation creates duplicate nucleotide counts.
 *
<<<<<<< HEAD
 * @param  coverage  Coverage or max nucleotide count. Must at least be 1.
=======
 * @param  coverage  Coverage or max nucleotide count. Must be at least 1.
>>>>>>> b5f8801a
 * @return           4^coverage x 4 Eigen matrix of nucleotide counts.
 */
MatrixXi EnumerateNucleotideCounts(int coverage) {
  Matrix4i identity_mat = Matrix4i::Identity();
  if (coverage == 1) {
    return identity_mat;
  } else {
    int rows = (int) pow(kNucleotideCount, coverage);
    MatrixXi counts(rows, kNucleotideCount);
    MatrixXi recursive = EnumerateNucleotideCounts(coverage - 1);
    for (int j = 0; j < recursive.rows(); ++j) {
      for (int i = 0; i < kNucleotideCount; ++i) {
        counts.row(i + j*kNucleotideCount) = (identity_mat.row(i) +
          recursive.row(j));
      }
    }
    return counts;
  }
}

/**
 * Returns all possible unique nucleotide counts at 4x coverage. The sum of each
 * nucleotide counts is 4.
 *
 * This function is an alternative to the current implementation of
 * EnumerateNucleotideCounts(), which has duplicate nucleotide counts and is
 * thus inefficient.
 *
 * @return  ReadDataVector containing unique ReadData counts at 4x coverage.
 */
ReadDataVector FourNucleotideCounts() {
  int a4_0[] = {4, 0, 0, 0};
  int a3_1[] = {3, 1, 0, 0};
  int a2_2[] = {2, 2, 0, 0};
  int a2_1_1[] = {2, 1, 1, 0};

  ReadDataVector a4_0_counts = GetPermutation(a4_0);
  ReadDataVector a3_1_counts = GetPermutation(a3_1);
  ReadDataVector a2_2_counts = GetPermutation(a2_2);
  ReadDataVector a2_1_1_counts = GetPermutation(a2_1_1);

  ReadDataVector vec;
  vec.reserve(a4_0_counts.size() + a3_1_counts.size() +
              a2_2_counts.size() + a2_1_1_counts.size() + 1);
<<<<<<< HEAD

=======
  
>>>>>>> b5f8801a
  vec.insert(vec.end(), a4_0_counts.begin(), a4_0_counts.end());
  vec.insert(vec.end(), a3_1_counts.begin(), a3_1_counts.end());
  vec.insert(vec.end(), a2_2_counts.begin(), a2_2_counts.end());
  vec.insert(vec.end(), a2_1_1_counts.begin(), a2_1_1_counts.end());

  ReadData a1_1_1_1 = {1, 1, 1, 1};  // Does not need to be sorted.
  vec.push_back(a1_1_1_1);
<<<<<<< HEAD

=======
  
>>>>>>> b5f8801a
  return vec;
}

/**
 * Creates a ReadDataVector holding all unique combinations by rearranging a
 * given array of 4 integers.
 *
 * @param  arr Integer array holding nucleotide counts.
 * @return     ReadDataVector with all unique combinations of arr.
 */
ReadDataVector GetPermutation(int arr[]) {
  ReadData data;
  ReadDataVector vec;
  sort(arr, arr + kNucleotideCount);
<<<<<<< HEAD
  
=======

>>>>>>> b5f8801a
  do {
    data.reads[0] = arr[0];
    data.reads[1] = arr[1];
    data.reads[2] = arr[2];
    data.reads[3] = arr[3];
    vec.push_back(data);
  } while (next_permutation(arr, arr + kNucleotideCount));

  return vec;
}

/**
 * Converts nucleotide counts in mat to ReadData and appends to ReadDataVector
 * if it does not already exists in the ReadDataVector.
 *
 * @param  mat Eigen matrix containing nucleotide counts.
 * @return     ReadDataVector containing all unique nucleotide counts converted
 *             to ReadData.
 */
ReadDataVector GetUniqueReadDataVector(const MatrixXi &mat) {
  ReadDataVector data_vec;
  for (int i = 0; i < mat.rows(); ++i) {
    bool is_in_vec = false;
    for (auto data : data_vec) {
      if (data.reads[0] == mat(i, 0) && data.reads[1] == mat(i, 1) && 
          data.reads[2] == mat(i, 2) && data.reads[3] == mat(i, 3)) {
        is_in_vec = true;
      }
    }

    if (!is_in_vec) {
      ReadData data = {0};
      for (int j = 0; j < kNucleotideCount; ++j) {
        data.reads[j] = mat(i, j);
      }
      data_vec.push_back(data);
    }
  }
  return data_vec;
}


/**
 * Returns the index of a ReadDataVector in the TrioVector of all trios at 4x
 * coverage. Assumes the ReadDataVector has 4x coverage.
 *
 * @param  data_vec ReadDataVector.
 * @param  trio_vec TrioVector to look through.
 * @return          Index of ReadDataVector in TrioVector list.    
 */
int IndexOfReadDataVector(const ReadDataVector &data_vec, TrioVector trio_vec) {
  for (int i = 0; i < trio_vec.size(); ++i) {
    if (EqualsReadDataVector(data_vec, trio_vec[i])) {
      return i;
    }
  }
  return -1;
}

/**
 * Returns all possible and unique trio sets of sequencing counts for an
 * individual sequenced at given coverage. Assume  coverage is at least 1,
 * usually 4.
 *
 * @param  coverage Coverage or max nucleotide count.
 * @return          Vector of ReadDataVector.
 */
TrioVector GetTrioVector(int coverage) {
  TrioVector trio_vec;
<<<<<<< HEAD
  ReadDataVector data_vec = FourNucleotideCounts();
=======
  ReadDataVector data_vec;
  if (coverage == kNucleotideCount) {
    data_vec = FourNucleotideCounts();
  } else {  // Less efficient.
    MatrixXi mat = EnumerateNucleotideCounts(coverage);
    data_vec = GetUniqueReadDataVector(mat);
  }
  
>>>>>>> b5f8801a
  for (ReadData data1 : data_vec) {
    for (ReadData data2 : data_vec) {
      for (ReadData data3 : data_vec) {
        trio_vec.push_back({ data1, data2, data3 });
      }
    }
  }
  return trio_vec;
}

/**
 * Returns true if ReadDataVector contains a zero vector.
 *
<<<<<<< HEAD
 * @param  data_vec ReadDataVector.
 * @param  trio_vec TrioVector to look through.
 * @return          Index of ReadDataVector in TrioVector list.    
 */
int IndexOfReadDataVector(const ReadDataVector &data_vec, TrioVector trio_vec) {
  for (int i = 0; i < trio_vec.size(); ++i) {
    if (EqualsReadDataVector(data_vec, trio_vec[i])) {
      return i;
=======
 * @param  data_vec ReadDataVector
 * @return          True if ReadDataVector contains a zero vector.
 */
bool HasZeroReadDataVector(const ReadDataVector &data_vec) {
  ReadData zero_data = {0, 0, 0, 0};
  for (auto data : data_vec) {
    if (EqualsReadData(data, zero_data)) {
      return true;
>>>>>>> b5f8801a
    }
  }
  return false;
}

/**
 * Returns true if the element is in the RowVector.
 *
 * @param  vec  Eigen RowVector. 
 * @param  elem Element to look for in RowVector.
 * @return      True if element is in the RowVector.
 */
bool IsInVector(const RowVector4d &vec, double elem) {
  for (int i = 0; i < kNucleotideCount; ++i) {
    if (vec(i) == elem) {  // elem is [2.0, 4.0]
      return true;
    }
  }
  return false;
}

/**
 * Checks if the child nucleotide is in the parent genotype.
 *
 * @param  child_nucleotide_idx Index of child allele.
 * @param  parent_genotype_idx  Index of parent genotype.
 * @return                      True if child allele is in parent genotype.
 */
bool IsAlleleInParentGenotype(int child_nucleotide_idx, int parent_genotype_idx) {
  int parent_allele1 = parent_genotype_idx / kNucleotideCount;
  int parent_allele2 = parent_genotype_idx % kNucleotideCount;
  if (child_nucleotide_idx == parent_allele1 ||
      child_nucleotide_idx == parent_allele2) {
    return true;
  } else {
    return false;
  }
}

/**
 * Calculates probability from the probability density function (pdf):
 *
 * \frac{\gamma(\theta)}{\gamma(\theta + N)} *
 *     \Pi_{i = A, C, G, T} \frac{\gamma(\alpha_i * \theta + n_i)}
 *                               {\gamma(\alpha_i * \theta}
 *
 * @param  alpha RowVector of doubles representing frequencies for each
 *               category in the Dirichlet multinomial.
 * @param  data  Read counts or samples for each category in the multinomial.
 * @return       log_e(P) where P is the value calculated from the pdf.
 */
double DirichletMultinomialLog(const RowVector4d &alpha, const ReadData &data) {
  double a = alpha.sum();
  int n = data.reads[0] + data.reads[1] + data.reads[2] + data.reads[3];
  double constant_term = lgamma(a) - lgamma(n + a);
  double product_term = 0.0;
  for (int i = 0; i < kNucleotideCount; ++i) {
    product_term += lgamma(alpha(i) + data.reads[i]) - lgamma(alpha(i));
  }
  return constant_term + product_term;
}

/**
 * Calculates the Kronecker product of a matrix with itself.
 *
 * Matrix sizes are specific to germline_probability_mat_.
 *
 * @param  arr 4 x 16 Eigen matrix.
 * @return     16 x 256 Eigen matrix.
 */
Matrix16_256d KroneckerProduct(const Matrix4_16d &mat) {
  Matrix16_256d kronecker_product;
  for (int i = 0; i < 4; ++i) {
    for (int j = 0; j < 16; ++j) {
      for (int k = 0; k < 4; ++k) {
        for (int l = 0; l < 16; ++l) {
          kronecker_product(i*4 + k, j*16 + l) = mat(i, j) * mat(k, l);
        }
      }
    }
  }
  return kronecker_product;
}

/**
 * Calculates the Kronecker product of a matrix with itself.
 *
 * Matrix sizes are specific to somatic_probability_mat_.
 *
 * @param  arr 4 x 4 Eigen matrix.
 * @return     16 x 16 Eigen matrix.
 */
Matrix16_16d KroneckerProduct(const Matrix4d &mat) {
  Matrix16_16d kronecker_product;
  for (int i = 0; i < 4; ++i) {
    for (int j = 0; j < 4; ++j) {
      for (int k = 0; k < 4; ++k) {
        for (int l = 0; l < 4; ++l) {
          kronecker_product(i*4 + k, j*4 + l) = mat(i, j) * mat(k, l);
        }
      }
    }
  }
  return kronecker_product;
}

/**
 * Calculates the Kronecker product of a RowVector with itself.
 *
 * Matrix sizes are specific to the parent probability matrix.
 *
 * @param  arr1 1 x 16 Eigen RowVector.
 * @param  arr2 1 x 16 Eigen RowVector.
 * @return      1 x 256 Eigen RowVector.
 */
RowVector256d KroneckerProduct(const RowVector16d &vec1,
                               const RowVector16d &vec2) {
  RowVector256d kronecker_product;
  for (int i = 0; i < 16; ++i) {
    for (int j = 0; j < 16; ++j) {
      kronecker_product(i*16 + j) = vec1(i) * vec2(j);
    }
  }
  return kronecker_product;
}

/**
 * Returns true if the two given doubles are equal to each other within epsilon
 * precision.
 *
 * @param  a First double.
 * @param  b Second double.
 * @return   True if the two doubles are equal to each other.
 */
bool Equal(double a, double b) {
  return fabs(a - b) < kEpsilon;
}

/**
 * Prints user defined errors and exits the program.
 *
 * @param  msg Message to be printed.
 */
void Die(const char *msg) {
  if (errno == EDOM) {
    perror(msg);
  } else {
    printf("ERROR: %s\n", msg);
  }
  exit(EXIT_FAILURE);
}<|MERGE_RESOLUTION|>--- conflicted
+++ resolved
@@ -2,11 +2,7 @@
  * @file utility.cc
  * @author Melissa Ip
  *
-<<<<<<< HEAD
- * This file contains the implementation of utility.
-=======
  * This file contains the implementation of utility.h.
->>>>>>> b5f8801a
  *
  * See top of utility.h for a complete description.
  */
@@ -42,8 +38,6 @@
 //          3, 0, 3, 1, 3, 2, 3, 3;  // T
 //   return mat;
 // }
-<<<<<<< HEAD
-=======
 
 /**
  * Returns numeric nucleotide index given a char. For use in VariantVisitor.
@@ -72,7 +66,6 @@
     return -1;
   }
 }
->>>>>>> b5f8801a
 
 /**
  * Returns a 16 x 16 x 4 Eigen matrix filled with zeros. The third dimension is
@@ -193,11 +186,7 @@
  *
  * The current implementation creates duplicate nucleotide counts.
  *
-<<<<<<< HEAD
- * @param  coverage  Coverage or max nucleotide count. Must at least be 1.
-=======
  * @param  coverage  Coverage or max nucleotide count. Must be at least 1.
->>>>>>> b5f8801a
  * @return           4^coverage x 4 Eigen matrix of nucleotide counts.
  */
 MatrixXi EnumerateNucleotideCounts(int coverage) {
@@ -242,11 +231,6 @@
   ReadDataVector vec;
   vec.reserve(a4_0_counts.size() + a3_1_counts.size() +
               a2_2_counts.size() + a2_1_1_counts.size() + 1);
-<<<<<<< HEAD
-
-=======
-  
->>>>>>> b5f8801a
   vec.insert(vec.end(), a4_0_counts.begin(), a4_0_counts.end());
   vec.insert(vec.end(), a3_1_counts.begin(), a3_1_counts.end());
   vec.insert(vec.end(), a2_2_counts.begin(), a2_2_counts.end());
@@ -254,11 +238,6 @@
 
   ReadData a1_1_1_1 = {1, 1, 1, 1};  // Does not need to be sorted.
   vec.push_back(a1_1_1_1);
-<<<<<<< HEAD
-
-=======
-  
->>>>>>> b5f8801a
   return vec;
 }
 
@@ -273,11 +252,7 @@
   ReadData data;
   ReadDataVector vec;
   sort(arr, arr + kNucleotideCount);
-<<<<<<< HEAD
-  
-=======
-
->>>>>>> b5f8801a
+
   do {
     data.reads[0] = arr[0];
     data.reads[1] = arr[1];
@@ -319,7 +294,6 @@
   return data_vec;
 }
 
-
 /**
  * Returns the index of a ReadDataVector in the TrioVector of all trios at 4x
  * coverage. Assumes the ReadDataVector has 4x coverage.
@@ -347,10 +321,8 @@
  */
 TrioVector GetTrioVector(int coverage) {
   TrioVector trio_vec;
-<<<<<<< HEAD
-  ReadDataVector data_vec = FourNucleotideCounts();
-=======
   ReadDataVector data_vec;
+
   if (coverage == kNucleotideCount) {
     data_vec = FourNucleotideCounts();
   } else {  // Less efficient.
@@ -358,7 +330,6 @@
     data_vec = GetUniqueReadDataVector(mat);
   }
   
->>>>>>> b5f8801a
   for (ReadData data1 : data_vec) {
     for (ReadData data2 : data_vec) {
       for (ReadData data3 : data_vec) {
@@ -372,16 +343,6 @@
 /**
  * Returns true if ReadDataVector contains a zero vector.
  *
-<<<<<<< HEAD
- * @param  data_vec ReadDataVector.
- * @param  trio_vec TrioVector to look through.
- * @return          Index of ReadDataVector in TrioVector list.    
- */
-int IndexOfReadDataVector(const ReadDataVector &data_vec, TrioVector trio_vec) {
-  for (int i = 0; i < trio_vec.size(); ++i) {
-    if (EqualsReadDataVector(data_vec, trio_vec[i])) {
-      return i;
-=======
  * @param  data_vec ReadDataVector
  * @return          True if ReadDataVector contains a zero vector.
  */
@@ -390,7 +351,6 @@
   for (auto data : data_vec) {
     if (EqualsReadData(data, zero_data)) {
       return true;
->>>>>>> b5f8801a
     }
   }
   return false;
