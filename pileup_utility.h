/**
 * @file pileup_utility.h
 * @author Melissa Ip
 *
 * This file contains methods to parse and align the the sequences in .pileup
 * files. Pileup files must be in the format described here:
 *
 * http://samtools.sourceforge.net/pileup.shtml
 *
 * This can create a TrioModel object using the parsed sequencing reads,
 * and write the probability of mutation to a text file.
 */
#ifndef PILEUP_UTILITY_H
#define PILEUP_UTILITY_H

#include <fstream>
#include <sstream>

#include "trio_model.h"


namespace PileupUtility {
  string GetSequence(string &line);
  string TrimHeader(ifstream &f);
  ReadData GetReadData(const string &line);
  ReadDataVector GetReadDataVector(const string &child_line,
                                   const string &mother_line,
                                   const string &father_line);
  TrioVector ParseSites(ifstream &child, ifstream &mother, ifstream &father);
  vector<double> GetProbability(const TrioVector &sites);
  void WriteProbability(const string &file_name,
                        const vector<double> &probabilities);

<<<<<<< HEAD
// Forward declarations.
string GetSequence(string &line);
string TrimHeader(ifstream &f);
ReadData GetReadData(const string &line);
double GetProbability(TrioModel &params, const string &child_line,
                      const string &mother_line, const string &father_line);
void ProcessPileup(const string &file_name, const string &child_pileup,
                   const string &mother_pileup, const string &father_pileup);
=======
};
>>>>>>> b5f8801a

#endif<|MERGE_RESOLUTION|>--- conflicted
+++ resolved
@@ -30,18 +30,6 @@
   vector<double> GetProbability(const TrioVector &sites);
   void WriteProbability(const string &file_name,
                         const vector<double> &probabilities);
-
-<<<<<<< HEAD
-// Forward declarations.
-string GetSequence(string &line);
-string TrimHeader(ifstream &f);
-ReadData GetReadData(const string &line);
-double GetProbability(TrioModel &params, const string &child_line,
-                      const string &mother_line, const string &father_line);
-void ProcessPileup(const string &file_name, const string &child_pileup,
-                   const string &mother_pileup, const string &father_pileup);
-=======
 };
->>>>>>> b5f8801a
 
 #endif