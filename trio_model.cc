/**
 * @file trio_model.cc
 * @author Melissa Ip
 *
 * This file contains the implementation of the TrioModel class.
 *
 * See top of trio_model.h for a complete description.
 */
#include "trio_model.h"


/**
 * Default constructor.
 * 
 * sequencing_probability_mat is created or updated if sequencing_error_rate_
 * or dirichlet_dispersion_ is changed when MutationProbability() or
 * SetReadDependentData() is called. dirichlet_dispersion_ is not used in the
 * infinite sites model version.
 */
TrioModel::TrioModel()
    : population_mutation_rate_{0.001},
      germline_mutation_rate_{2e-8},
      somatic_mutation_rate_{2e-8},
      sequencing_error_rate_{0.005},
      dirichlet_dispersion_{1000.0},
      nucleotide_frequencies_{0.25, 0.25, 0.25, 0.25} {
  population_priors_ = PopulationPriors();
  population_priors_single_ = PopulationPriorsSingle();
  SetGermlineMutationProbabilities();
  germline_probability_mat_single_ = GermlineProbabilityMatSingle();
  germline_probability_mat_ = GermlineProbabilityMat();
  germline_probability_mat_num_ = GermlineProbabilityMat(true);
  somatic_probability_mat_ = SomaticProbabilityMat();
  somatic_probability_mat_diag_ = SomaticProbabilityMatDiag();
  alphas_ = GetAlphas();
}

/**
 * Constructor to customize parameters.
 *
 * @param  population_mutation_rate Population mutation rate.
 * @param  germline_mutation_rate   Germline mutation rate.
 * @param  somatic_mutation_rate    Somatic mutation rate.
 * @param  sequencing_error_rate    Sequencing error rate.
 * @param  dirichlet_dispersion     Dirichlet dispersion changes the magnitude
 *                                  of the probability of mutation.
 * @param  nucleotide_frequencies   Nucleotide frequencies changes the
 *                                  distribution of mutated nucleotides in the
 *                                  population priors.
 */
TrioModel::TrioModel(double population_mutation_rate,
                     double germline_mutation_rate,
                     double somatic_mutation_rate,
                     double sequencing_error_rate,
                     double dirichlet_dispersion,
                     const RowVector4d &nucleotide_frequencies)
    : population_mutation_rate_{population_mutation_rate},
      germline_mutation_rate_{germline_mutation_rate},
      somatic_mutation_rate_{somatic_mutation_rate},
      sequencing_error_rate_{sequencing_error_rate},
      dirichlet_dispersion_{dirichlet_dispersion},
      nucleotide_frequencies_{nucleotide_frequencies} {
  population_priors_ = PopulationPriors();
  population_priors_single_ = PopulationPriorsSingle();
  SetGermlineMutationProbabilities();
  germline_probability_mat_single_ = GermlineProbabilityMatSingle();
  germline_probability_mat_ = GermlineProbabilityMat();
  germline_probability_mat_num_ = GermlineProbabilityMat(true);
  somatic_probability_mat_ = SomaticProbabilityMat();
  somatic_probability_mat_diag_ = SomaticProbabilityMatDiag();
  alphas_ = GetAlphas();
}

/**
 * Implements the trio model for a single site by calling the functions on the
 * left in the following diagram. The function names label the arrow-denoted
 * processes in the population model.
 *
 *                             Population          Population
 * PopulationPriors()              |                   |
 *                                 v                   v
 *                               Mother              Father
 *                               Zygotic             Zygotic
 *                               Diploid             Diploid
 *                               Genotype            Genotype
 * GermlineMutation()              |   \             / |  
 * GermlineProbabilityMat()        |    v           v  |
 *                                 |      Daughter     |
 *                                 |      Zygotic      |
 *                                 |      Diploid      |
 *                                 |      Genotype     |
 * SomaticMutation()               |         |         |
 * SomaticProbabilityMat()         v         v         v
 *                               Mother   Daughter  Father
 *                               Somatic  Somatic   Somatic
 *                               Diploid  Diploid   Diploid
 *                               Genotype Genotype  Genotype
 * SequencingProbabilityMat()      |         |         |
 *                                 v         v         v
 *                               Mother   Daughter  Father
 *                               Genotype Genotype  Genotype
 *                               Reads    Reads     Reads
 *
 * ReadDependentData is initialized in SetReadDependentData() call.
 *
 * @param   data_vec Read counts in order of child, mother and father.
 * @return           Probability of mutation given read data and parameters.
 */
double TrioModel::MutationProbability(const ReadDataVector &data_vec) {
  SetReadDependentData(data_vec);

  return 1 - (read_dependent_data_.numerator.sum /
              read_dependent_data_.denominator.sum);
}

/**
 * Initializes and updates read_dependent_data_.sequencing_probability_mat and
 * individual somatic probabilities using sequencing_error_rate_ as well as the
<<<<<<< HEAD
 * other probabilities along the branch.
=======
 * other probabilities along the branch. dirichlet_dispersion_ is not used.
>>>>>>> b5f8801a
 *
 * Follows the model diagram in MutationProbability.
 *
 * @param   data_vec Read counts in order of child, mother and father.
 */
void TrioModel::SetReadDependentData(const ReadDataVector &data_vec) {
  read_dependent_data_ = ReadDependentData(data_vec);  // First intialized.

  SequencingProbabilityMat();
  SomaticTransition();
  GermlineTransition();
  SomaticTransition(true);
  GermlineTransition(true);
}

/**
 * Returns 1 x 256 Eigen probability RowVector. This is an order-relevant
 * representation of the possible events in the sample space that covers all
 * possible parent genotype combinations. For example:
 *
 * [P(AAAA), P(AAAC), P(AAAG), P(AAAT), P(AACA), P(AACC), P(AACG)...]
 *
 * Resizes the original 16 x 16 matrix to 1 x 256.
 *
 * @return  1 x 256 Eigen probability RowVector in log e space where the i
 *          element is a unique parent pair genotype.
 */
RowVector256d TrioModel::PopulationPriors() {
  RowVector256d population_priors_flattened;
<<<<<<< HEAD
  Matrix16_16d population_priors_expanded = TrioModel::PopulationPriorsExpanded();
=======
  Matrix16_16d population_priors_expanded = PopulationPriorsExpanded();
>>>>>>> b5f8801a
  for (int i = 0; i < kGenotypeCount; ++i) {
    for (int j = 0; j < kGenotypeCount; ++j) {
      int idx = i * kGenotypeCount + j;
      population_priors_flattened(idx) = population_priors_expanded(i, j);
    }
  }

  return population_priors_flattened;
}

/**
 * Returns 16 x 16 Eigen matrix. This is an order-relevant representation
 * of the possible events in the sample space that covers all possible parent
 * genotype combinations.
 *
 * Calls SpectrumProbability assuming infinite sites model using all enumerated
 * nucleotide counts at coverage 4x.
 *
 * @return  16 x 16 Eigen matrix in log e space where the (i, j) element is the
 *          probability that the mother has genotype i and the father has
 *          genotype j.
 */
Matrix16_16d TrioModel::PopulationPriorsExpanded() {
  Matrix16_16d population_priors = Matrix16_16d::Zero();
  const Matrix16_16_4d kTwoParentCounts = TwoParentCounts();
<<<<<<< HEAD

=======
>>>>>>> b5f8801a
  for (int i = 0; i < kGenotypeCount; ++i) {
    for (int j = 0; j < kGenotypeCount; ++j) {
      RowVector4d nucleotide_counts = kTwoParentCounts(i, j);
      double probability = SpectrumProbability(nucleotide_counts);
      population_priors(i, j) = probability;
    }
  }

  return population_priors;
}

/**
 * Returns 1 x 16 Eigen RowVector population priors for a single parent.
 */
RowVector16d TrioModel::PopulationPriorsSingle() {
  return PopulationPriorsExpanded().rowwise().sum();
}

/**
 * Returns the probability of the drawn alleles having a 4-0, 3-1, or 2-2
 * spectrum.
 *
 * @param  nucleotide_counts RowVector containing allele counts.
 * @return                   Probability of allele spectrum.
 */
double TrioModel::SpectrumProbability(const RowVector4d &nucleotide_counts) {
  double p2_2 = population_mutation_rate_ / 2.0;
  double p3_1 = population_mutation_rate_ + population_mutation_rate_ / 3.0;
  double p4_0 = 1.0 - p3_1 - p2_2;

  if (IsInVector(nucleotide_counts, 4.0)) {
    return p4_0 * 0.25;  // p(4 allele) * p(position)
  } else if (IsInVector(nucleotide_counts, 3.0)) {
    return p3_1 * 0.25 / 3.0 * 0.25;  // p(3 allele) * p(1 allele) * p(position)
  } else if (IsInVector(nucleotide_counts, 2.0) &&
      !IsInVector(nucleotide_counts, 1.0)) {
    return p2_2 * 0.25 / 3.0 * 2.0 / 6.0;  // p(2 allele) * p(2 allele) * pair qualifier * p(position)
  } else {
    return 0.0;  // Counts do not match 4-0, 3-0, or 2-2 allele spectrum.
  }
}

/**
 * Calculates set of possible germline mutation probabilities given germline
 * mutation rate. Weighted based on if parent genotype is homozygous or
 * heterozygous.
 */
void TrioModel::SetGermlineMutationProbabilities() {
  double exp_term = exp(-4.0/3.0 * germline_mutation_rate_);
  homozygous_match_ = 0.25 + 0.75 * exp_term;
  heterozygous_match_ = 0.25 + 0.25 * exp_term;
  mismatch_ = 0.25 - 0.25 * exp_term;
}

/**
 * Calculates the probability of germline mutation and parent chromosome
 * donation by default. Assume the first chromosome is associated with
 * the mother and the second chromosome is associated with the father.
 *
 * @param  child_nucleotide_idx Index of child allele.
 * @param  parent_genotype_idx  Index of parent genotype.
 * @param  no_mutation_flag     False by default. Set to true to calculate
 *                              probability of no mutation.
 * @return                      Probability of germline mutation.
 */
double TrioModel::GermlineMutation(int child_nucleotide_idx,
                                   int parent_genotype_idx,
                                   bool no_mutation_flag) {
  // Determines if the comparison is homozygous, heterozygous or no match.
  if (IsAlleleInParentGenotype(child_nucleotide_idx, parent_genotype_idx)) {
<<<<<<< HEAD
    if (parent_genotype_idx % 5 == 0) {  // Homozygous genotypes are divisible by 5
=======
    if (parent_genotype_idx % 5 == 0) {  // Homozygous genotypes are divisible by 5.
>>>>>>> b5f8801a
      return homozygous_match_;
    } else {
      if (no_mutation_flag) {
        return homozygous_match_ / 2;
      } else {
        return heterozygous_match_;
      }
    }
  } else {
    if (no_mutation_flag) {
      return 0.0;
    } else {
      return mismatch_;
    }
  }
}

/**
 * Calculates the germline probability matrix for the offspring using the given
 * mutation rate, derived from the Kronecker product of a 4 x 16 Eigen 
 * germline probability matrix for a single parent with itself.
 *
 * This is a transition matrix used to mutate the child germline genotype.
 *
 * @param  no_mutation_flag False by default. Set to true to calculate
 *                          probability of no mutation.
 * @return                  16 x 256 Eigen probability matrix.
 */
Matrix16_256d TrioModel::GermlineProbabilityMat(bool no_mutation_flag) {
  return KroneckerProduct(GermlineProbabilityMatSingle(no_mutation_flag));
}

/**
 * Calculates the germline probability matrix for the offspring using the given
 * mutation rate.
 *
 * This is a transition matrix used to mutate the child germline genotype, that
 * is the probability of one random allele from one parent being mutated in the
 * germline. The current trio model will use the Kronecker product of this
 * matrix to produce the transition matrix of germline probabilities accounting
 * for both parents.
 *
 * @param  no_mutation_flag False by default. Set to true to calculate
 *                          probability of no mutation.
 * @return                  4 x 16 Eigen probability matrix.
 */
Matrix4_16d TrioModel::GermlineProbabilityMatSingle(bool no_mutation_flag) {
  Matrix4_16d germline_probability_mat = Matrix4_16d::Zero();
  for (int i = 0; i < kNucleotideCount; ++i) {
    for (int j = 0; j < kGenotypeCount; ++j) {
      double probability = GermlineMutation(i, j, no_mutation_flag);
      germline_probability_mat(i, j) = probability;
    }
  }

  return germline_probability_mat;
}

/**
 * Calculates the probability of somatic mutation.
 *
 * @param  nucleotide_idx       Index of nucleotide.
 * @param  other_nucleotide_idx Index of another nucleotide to be compared.
 * @return                      Probability of somatic mutation.
 */
double TrioModel::SomaticMutation(int nucleotide_idx, int other_nucleotide_idx) {
  double exp_term = exp(-4.0/3.0 * somatic_mutation_rate_);
  double term = 0.25 * (1 - exp_term);
<<<<<<< HEAD

=======
  
>>>>>>> b5f8801a
  if (nucleotide_idx == other_nucleotide_idx) {  // Indicator function.
    return term + exp_term;
  } else {
    return term;
  }
}

/**
 * Computes event space for somatic nucleotide given a genotype nucleotide for
 * a single chromosome. Combines event spaces for two chromosomes independent
 * of each other and calculates somatic mutation probability matrix for a 
 * single parent.
 *
 * This is a transition matrix used to mutate the somatic genotypes.
 *
 * @return  16 x 16 Eigen probability matrix where the first dimension is the
 *          original somatic genotypes and the second dimension is the mutated 
 *          genotype.
 */
Matrix16_16d TrioModel::SomaticProbabilityMat() {
  Matrix4d somatic_probability_mat = Matrix4d::Zero();
  for (int i = 0; i < kNucleotideCount; ++i) {
    for (int j = 0; j < kNucleotideCount; ++j) {
      double probability = SomaticMutation(i, j);
      somatic_probability_mat(i, j) = probability;
    }
  }
  return KroneckerProduct(somatic_probability_mat);
}

/**
 * Returns diagonal of somatic_probability_mat_. Assumes SomaticProbabilityMat
 * has been called.
 *
 * @return  16 x 16 Eigen matrix diagonal of somatic_probability_mat_.
 */
Matrix16_16d TrioModel::SomaticProbabilityMatDiag() {
  return somatic_probability_mat_.diagonal().asDiagonal();
}

/**
 * Calculates the probability of sequencing error for all read data. Assume
 * data contains 3 reads (child, mother, father). Assume the ReadDataVector is
 * already initialized in read_dependent_data_. Assume each chromosome is
 * equally likely to be sequenced.
 *
 * Adds the max element of all reads in ReadDataVector to
 * read_dependent_data_.max_elements before rescaling to normal space.
 */
void TrioModel::SequencingProbabilityMat() {
  for (int read = 0; read < 3; ++read) {
    for (int genotype_idx = 0; genotype_idx < kGenotypeCount; ++genotype_idx) {
      auto alpha = alphas_.row(genotype_idx);
      // Converts alpha to double array.
      double p[kNucleotideCount] = {alpha(0), alpha(1), alpha(2), alpha(3)};
      // Converts read to unsigned int array.
      const ReadData &data = read_dependent_data_.read_data_vec[read];
      unsigned int n[kNucleotideCount] = {data.reads[0], data.reads[1],
                                          data.reads[2], data.reads[3]};
      double log_probability = gsl_ran_multinomial_lnpdf(kNucleotideCount, p, n);
      read_dependent_data_.sequencing_probability_mat(read, genotype_idx) = log_probability;
    }
  }
  
  // Rescales to normal space and records max element of all 3 reads together.
  double max_element = read_dependent_data_.sequencing_probability_mat.maxCoeff();
  read_dependent_data_.max_elements.push_back(max_element);

  // Calculates sequencing_probability_mat and splits into individual child
  // mother, and father vectors.
  read_dependent_data_.sequencing_probability_mat = exp(
    read_dependent_data_.sequencing_probability_mat.array() - max_element
  );
  read_dependent_data_.child_somatic_probability = read_dependent_data_.sequencing_probability_mat.row(0);
  read_dependent_data_.mother_somatic_probability = read_dependent_data_.sequencing_probability_mat.row(1);
  read_dependent_data_.father_somatic_probability = read_dependent_data_.sequencing_probability_mat.row(2);
}

/**
 * Multiplies sequencing probability vectors by somatic transition matrix.
 *
 * @param  is_numerator True if calculating probability of numerator.
 */
void TrioModel::SomaticTransition(bool is_numerator) {
  if (!is_numerator) {
    read_dependent_data_.denominator.child_zygotic_probability = (
      read_dependent_data_.child_somatic_probability * somatic_probability_mat_
    );
    read_dependent_data_.denominator.mother_zygotic_probability = (
      read_dependent_data_.mother_somatic_probability * somatic_probability_mat_
    );
    read_dependent_data_.denominator.father_zygotic_probability = (
      read_dependent_data_.father_somatic_probability * somatic_probability_mat_
    );
  } else {
    read_dependent_data_.numerator.child_zygotic_probability = (
      read_dependent_data_.child_somatic_probability * somatic_probability_mat_diag_
    );
    read_dependent_data_.numerator.mother_zygotic_probability = (
      read_dependent_data_.mother_somatic_probability * somatic_probability_mat_diag_
    );
    read_dependent_data_.numerator.father_zygotic_probability = (
      read_dependent_data_.father_somatic_probability * somatic_probability_mat_diag_
    );
  }
}

/**
 * Calculates denominator, probability of the observed data or numerator,
 * probability of no mutation.
 *
 * @param  is_numerator True if calculating probability of numerator.
 */
void TrioModel::GermlineTransition(bool is_numerator) {
  if (!is_numerator) {
    read_dependent_data_.denominator.child_germline_probability = (
      read_dependent_data_.denominator.child_zygotic_probability *
      germline_probability_mat_
    );
    read_dependent_data_.denominator.parent_probability = KroneckerProduct(
      read_dependent_data_.denominator.mother_zygotic_probability,
      read_dependent_data_.denominator.father_zygotic_probability
    );
    read_dependent_data_.denominator.root_mat = GetRootMat(
      read_dependent_data_.denominator.child_germline_probability,
      read_dependent_data_.denominator.parent_probability
    );
    read_dependent_data_.denominator.sum = read_dependent_data_.denominator.root_mat.sum();
  } else {
    read_dependent_data_.numerator.child_germline_probability = (
      read_dependent_data_.numerator.child_zygotic_probability *
      germline_probability_mat_num_
    );
    read_dependent_data_.numerator.parent_probability = KroneckerProduct(
      read_dependent_data_.numerator.mother_zygotic_probability,
      read_dependent_data_.numerator.father_zygotic_probability
    );
    read_dependent_data_.numerator.root_mat = GetRootMat(
      read_dependent_data_.numerator.child_germline_probability,
      read_dependent_data_.numerator.parent_probability
    );
    read_dependent_data_.numerator.sum = read_dependent_data_.numerator.root_mat.sum();
  }
}

/**
 * Returns root matrix for use in MutationProbability.
 *
 * @param  child_germline_probability Matrix after child germline transition.
 * @param  parent_probability         Kronecker product of both parent vectors.
 * @return                            1 x 256 final matrix at the root of tree.
 */
RowVector256d TrioModel::GetRootMat(const RowVector256d &child_germline_probability,
                                    const RowVector256d &parent_probability) {
  return child_germline_probability.cwiseProduct(
    parent_probability).cwiseProduct(population_priors_);
}

/**
 * Generates a 16 x 4 alpha frequencies matrix given the sequencing error rate
 * and dirichlet dispersion. The order of the alpha frequencies correspond to
 * the genotypes. Each alpha should sum to 1.
 * 
 * Current values are placeholders until they are estimated in Spring 2014.
 *
 * @return  16 x 4 Eigen matrix of Dirichlet multinomial alpha parameters
 *          alpha = (alpha_1, ..., alpha_K) for a K-category Dirichlet
 *          distribution (where K = 4 = kNucleotideCount) that vary with each
 *          combination of parental genotype and reference nucleotide.
 */
Matrix16_4d TrioModel::GetAlphas() {
  Matrix16_4d alphas;
  double homozygous = 1.0 - sequencing_error_rate_;
  double mismatch = sequencing_error_rate_ / 3.0;
  double heterozygous = 0.5 - mismatch;

  for (int i = 0; i < kGenotypeCount; ++i) {
    for (int j = 0; j < kNucleotideCount; ++j) {
      if (IsAlleleInParentGenotype(j, i)) {
<<<<<<< HEAD
        if (i % 5 == 0) { // Homozygous genotypes are divisible by 5.
=======
        if (i % 5 == 0) {  // Homozygous genotypes are divisible by 5.
>>>>>>> b5f8801a
          alphas(i, j) = homozygous;
        } else {
          alphas(i, j) = heterozygous;
        }
      } else {
        alphas(i, j) = mismatch;
      }
    }
  }
<<<<<<< HEAD

  return alphas * dirichlet_dispersion_;
=======
 
  return alphas;
>>>>>>> b5f8801a
}

/**
 * Returns true if the two TrioModel objects are equal to each other within
 * epsilon precision.
 *
 * If the underflow/overflow bug is fixed, it would be more appropriate to
 * remove the approximation comparison and check for direct equality.
 * 
 * @param  other TrioModel object to be compared.
 * @return       True if the two TrioModel objects are equal to each other.
 */
bool TrioModel::Equals(const TrioModel &other) {
  bool attr_table[12] = {
    Equal(population_mutation_rate_, other.population_mutation_rate_),
    Equal(germline_mutation_rate_, other.germline_mutation_rate_),
    Equal(somatic_mutation_rate_, other.germline_mutation_rate_),
    Equal(sequencing_error_rate_, other.sequencing_error_rate_),
    Equal(dirichlet_dispersion_, other.dirichlet_dispersion_),
    nucleotide_frequencies_.isApprox(other.nucleotide_frequencies_, kEpsilon),
    population_priors_single_.isApprox(other.population_priors_single_, kEpsilon),
    population_priors_.isApprox(other.population_priors_, kEpsilon),
    germline_probability_mat_single_.isApprox(
        other.germline_probability_mat_single_,
        kEpsilon),
    germline_probability_mat_.isApprox(
        other.germline_probability_mat_,
        kEpsilon),
    somatic_probability_mat_.isApprox(other.somatic_probability_mat_, kEpsilon),
    read_dependent_data_.sequencing_probability_mat.isApprox(
        other.read_dependent_data_.sequencing_probability_mat,
        kEpsilon)
  };

  if (all_of(begin(attr_table), end(attr_table), [](bool i) { return i; })) {
    return true;
  } else {
    return false;
  }
}

double TrioModel::population_mutation_rate() const {
  return population_mutation_rate_;
}

/**
 * Sets population_mutation_rate_, population_priors_single_ and population_priors_.
 */
void TrioModel::set_population_mutation_rate(double rate) {
  population_mutation_rate_ = rate;
<<<<<<< HEAD
  population_priors_ = TrioModel::PopulationPriors();
  population_priors_single_ = TrioModel::PopulationPriorsSingle();
=======
  population_priors_ = PopulationPriors();
  population_priors_single_ = PopulationPriorsSingle();
>>>>>>> b5f8801a
}

double TrioModel::germline_mutation_rate() const {
  return germline_mutation_rate_;
}

/**
 * Sets germline_mutation_rate_, germline_probability_mat_single,
 * germline_probability_mat_ and germline_probability_mat_num_.
 */
void TrioModel::set_germline_mutation_rate(double rate) {
  germline_mutation_rate_ = rate;
  SetGermlineMutationProbabilities();
  germline_probability_mat_single_ = GermlineProbabilityMatSingle();
  germline_probability_mat_ = GermlineProbabilityMat();
  germline_probability_mat_num_ = GermlineProbabilityMat(true);
}

double TrioModel::homozygous_match() const {
  return homozygous_match_;
}

double TrioModel::heterozygous_match() const {
  return heterozygous_match_;
}

double TrioModel::mismatch() const {
  return mismatch_;
}

double TrioModel::somatic_mutation_rate() const {
  return somatic_mutation_rate_;
}

/**
 * Sets somatic_mutation_rate_, somatic_probability_mat_ and
 * somatic_probability_mat_diag_.
 */
void TrioModel::set_somatic_mutation_rate(double rate) {
  somatic_mutation_rate_ = rate;
<<<<<<< HEAD
  somatic_probability_mat_ = TrioModel::SomaticProbabilityMat();
  somatic_probability_mat_diag_ = TrioModel::SomaticProbabilityMatDiag();
=======
  somatic_probability_mat_ = SomaticProbabilityMat();
  somatic_probability_mat_diag_ = SomaticProbabilityMatDiag();
>>>>>>> b5f8801a
}

double TrioModel::sequencing_error_rate() const {
  return sequencing_error_rate_;
}

/**
 * Sets sequencing_error_rate_ and alphas_.
 */
void TrioModel::set_sequencing_error_rate(double rate) {
  sequencing_error_rate_ = rate;
  alphas_ = GetAlphas();
}

double TrioModel::dirichlet_dispersion() const {
  return dirichlet_dispersion_;
}

/**
 * Sets dirichlet_dispersion_ and alphas_.
 */
void TrioModel::set_dirichlet_dispersion(double dispersion) {
  dirichlet_dispersion_ = dispersion;
  alphas_ = GetAlphas();
}

RowVector4d TrioModel::nucleotide_frequencies() const {
  return nucleotide_frequencies_;
}

/**
 * Sets nucleotide_frequencies_, population_priors_ and population_priors_single_.
 */
void TrioModel::set_nucleotide_frequencies(const RowVector4d &frequencies) {
  nucleotide_frequencies_ = frequencies;
<<<<<<< HEAD
  population_priors_ = TrioModel::PopulationPriors();
  population_priors_single_ = TrioModel::PopulationPriorsSingle();
=======
  population_priors_ = PopulationPriors();
  population_priors_single_ = PopulationPriorsSingle();
>>>>>>> b5f8801a
}

RowVector16d TrioModel::population_priors_single() const {
  return population_priors_single_;
}

RowVector256d TrioModel::population_priors() const {
  return population_priors_;
}

Matrix4_16d TrioModel::germline_probability_mat_single() const {
  return germline_probability_mat_single_;
}

Matrix16_256d TrioModel::germline_probability_mat() const {
  return germline_probability_mat_;
}

Matrix16_256d TrioModel::germline_probability_mat_num() const {
  return germline_probability_mat_num_;
}

Matrix16_16d TrioModel::somatic_probability_mat() const {
  return somatic_probability_mat_;
}

Matrix16_16d TrioModel::somatic_probability_mat_diag() const {
  return somatic_probability_mat_diag_;
}

Matrix3_16d TrioModel::sequencing_probability_mat() const {
  return read_dependent_data_.sequencing_probability_mat;
}

Matrix16_4d TrioModel::alphas() const {
  return alphas_;
}

ReadDependentData TrioModel::read_dependent_data() const {
  return read_dependent_data_;
}<|MERGE_RESOLUTION|>--- conflicted
+++ resolved
@@ -116,11 +116,7 @@
 /**
  * Initializes and updates read_dependent_data_.sequencing_probability_mat and
  * individual somatic probabilities using sequencing_error_rate_ as well as the
-<<<<<<< HEAD
  * other probabilities along the branch.
-=======
- * other probabilities along the branch. dirichlet_dispersion_ is not used.
->>>>>>> b5f8801a
  *
  * Follows the model diagram in MutationProbability.
  *
@@ -150,11 +146,7 @@
  */
 RowVector256d TrioModel::PopulationPriors() {
   RowVector256d population_priors_flattened;
-<<<<<<< HEAD
-  Matrix16_16d population_priors_expanded = TrioModel::PopulationPriorsExpanded();
-=======
   Matrix16_16d population_priors_expanded = PopulationPriorsExpanded();
->>>>>>> b5f8801a
   for (int i = 0; i < kGenotypeCount; ++i) {
     for (int j = 0; j < kGenotypeCount; ++j) {
       int idx = i * kGenotypeCount + j;
@@ -170,25 +162,42 @@
  * of the possible events in the sample space that covers all possible parent
  * genotype combinations.
  *
- * Calls SpectrumProbability assuming infinite sites model using all enumerated
- * nucleotide counts at coverage 4x.
+ * Creates nucleotide mutation frequencies {alpha_A, alpha_C, alpha_G, alpha_T}
+ * based on the nucleotide frequencies and population mutation rate (theta).
+ * These frequencies and nucleotide counts {n_A, n_C, n_G, n_T} are used in the
+ * Dirichlet multinomial.
+ *
+ * For example, both parents have genotype AA, resulting in N = 4:
+ *
+ * population_mutation_rate_ = 0.00025;
+ * nucleotide_frequencies_ << 0.25, 0.25, 0.25, 0.25;
+ * nucleotide_counts = {4, 0, 0, 0};
  *
  * @return  16 x 16 Eigen matrix in log e space where the (i, j) element is the
  *          probability that the mother has genotype i and the father has
  *          genotype j.
  */
 Matrix16_16d TrioModel::PopulationPriorsExpanded() {
+  // Calculates nucleotide mutation frequencies using given mutation rate.
+  RowVector4d nucleotide_mutation_frequencies = (nucleotide_frequencies_ *
+    population_mutation_rate_);
   Matrix16_16d population_priors = Matrix16_16d::Zero();
   const Matrix16_16_4d kTwoParentCounts = TwoParentCounts();
-<<<<<<< HEAD
-
-=======
->>>>>>> b5f8801a
+
   for (int i = 0; i < kGenotypeCount; ++i) {
     for (int j = 0; j < kGenotypeCount; ++j) {
+      // Convert nucleotide_counts to ReadData for DirichletMultinomialLog().
       RowVector4d nucleotide_counts = kTwoParentCounts(i, j);
-      double probability = SpectrumProbability(nucleotide_counts);
-      population_priors(i, j) = probability;
+      ReadData nucleotide_read;
+      for (int k = 0; k < kNucleotideCount; ++k) {
+        nucleotide_read.reads[k] = nucleotide_counts(k);
+      }
+      // Calculates probability using the Dirichlet multinomial in normal space.
+      double log_probability = DirichletMultinomialLog(
+        nucleotide_mutation_frequencies,
+        nucleotide_read
+      );
+      population_priors(i, j) = exp(log_probability);
     }
   }
 
@@ -200,30 +209,6 @@
  */
 RowVector16d TrioModel::PopulationPriorsSingle() {
   return PopulationPriorsExpanded().rowwise().sum();
-}
-
-/**
- * Returns the probability of the drawn alleles having a 4-0, 3-1, or 2-2
- * spectrum.
- *
- * @param  nucleotide_counts RowVector containing allele counts.
- * @return                   Probability of allele spectrum.
- */
-double TrioModel::SpectrumProbability(const RowVector4d &nucleotide_counts) {
-  double p2_2 = population_mutation_rate_ / 2.0;
-  double p3_1 = population_mutation_rate_ + population_mutation_rate_ / 3.0;
-  double p4_0 = 1.0 - p3_1 - p2_2;
-
-  if (IsInVector(nucleotide_counts, 4.0)) {
-    return p4_0 * 0.25;  // p(4 allele) * p(position)
-  } else if (IsInVector(nucleotide_counts, 3.0)) {
-    return p3_1 * 0.25 / 3.0 * 0.25;  // p(3 allele) * p(1 allele) * p(position)
-  } else if (IsInVector(nucleotide_counts, 2.0) &&
-      !IsInVector(nucleotide_counts, 1.0)) {
-    return p2_2 * 0.25 / 3.0 * 2.0 / 6.0;  // p(2 allele) * p(2 allele) * pair qualifier * p(position)
-  } else {
-    return 0.0;  // Counts do not match 4-0, 3-0, or 2-2 allele spectrum.
-  }
 }
 
 /**
@@ -254,11 +239,7 @@
                                    bool no_mutation_flag) {
   // Determines if the comparison is homozygous, heterozygous or no match.
   if (IsAlleleInParentGenotype(child_nucleotide_idx, parent_genotype_idx)) {
-<<<<<<< HEAD
-    if (parent_genotype_idx % 5 == 0) {  // Homozygous genotypes are divisible by 5
-=======
     if (parent_genotype_idx % 5 == 0) {  // Homozygous genotypes are divisible by 5.
->>>>>>> b5f8801a
       return homozygous_match_;
     } else {
       if (no_mutation_flag) {
@@ -327,11 +308,6 @@
 double TrioModel::SomaticMutation(int nucleotide_idx, int other_nucleotide_idx) {
   double exp_term = exp(-4.0/3.0 * somatic_mutation_rate_);
   double term = 0.25 * (1 - exp_term);
-<<<<<<< HEAD
-
-=======
-  
->>>>>>> b5f8801a
   if (nucleotide_idx == other_nucleotide_idx) {  // Indicator function.
     return term + exp_term;
   } else {
@@ -385,13 +361,8 @@
   for (int read = 0; read < 3; ++read) {
     for (int genotype_idx = 0; genotype_idx < kGenotypeCount; ++genotype_idx) {
       auto alpha = alphas_.row(genotype_idx);
-      // Converts alpha to double array.
-      double p[kNucleotideCount] = {alpha(0), alpha(1), alpha(2), alpha(3)};
-      // Converts read to unsigned int array.
       const ReadData &data = read_dependent_data_.read_data_vec[read];
-      unsigned int n[kNucleotideCount] = {data.reads[0], data.reads[1],
-                                          data.reads[2], data.reads[3]};
-      double log_probability = gsl_ran_multinomial_lnpdf(kNucleotideCount, p, n);
+      double log_probability = DirichletMultinomialLog(alpha, data);
       read_dependent_data_.sequencing_probability_mat(read, genotype_idx) = log_probability;
     }
   }
@@ -511,11 +482,7 @@
   for (int i = 0; i < kGenotypeCount; ++i) {
     for (int j = 0; j < kNucleotideCount; ++j) {
       if (IsAlleleInParentGenotype(j, i)) {
-<<<<<<< HEAD
-        if (i % 5 == 0) { // Homozygous genotypes are divisible by 5.
-=======
         if (i % 5 == 0) {  // Homozygous genotypes are divisible by 5.
->>>>>>> b5f8801a
           alphas(i, j) = homozygous;
         } else {
           alphas(i, j) = heterozygous;
@@ -525,13 +492,8 @@
       }
     }
   }
-<<<<<<< HEAD
 
   return alphas * dirichlet_dispersion_;
-=======
- 
-  return alphas;
->>>>>>> b5f8801a
 }
 
 /**
@@ -582,13 +544,8 @@
  */
 void TrioModel::set_population_mutation_rate(double rate) {
   population_mutation_rate_ = rate;
-<<<<<<< HEAD
-  population_priors_ = TrioModel::PopulationPriors();
-  population_priors_single_ = TrioModel::PopulationPriorsSingle();
-=======
   population_priors_ = PopulationPriors();
   population_priors_single_ = PopulationPriorsSingle();
->>>>>>> b5f8801a
 }
 
 double TrioModel::germline_mutation_rate() const {
@@ -629,13 +586,8 @@
  */
 void TrioModel::set_somatic_mutation_rate(double rate) {
   somatic_mutation_rate_ = rate;
-<<<<<<< HEAD
-  somatic_probability_mat_ = TrioModel::SomaticProbabilityMat();
-  somatic_probability_mat_diag_ = TrioModel::SomaticProbabilityMatDiag();
-=======
   somatic_probability_mat_ = SomaticProbabilityMat();
   somatic_probability_mat_diag_ = SomaticProbabilityMatDiag();
->>>>>>> b5f8801a
 }
 
 double TrioModel::sequencing_error_rate() const {
@@ -671,13 +623,8 @@
  */
 void TrioModel::set_nucleotide_frequencies(const RowVector4d &frequencies) {
   nucleotide_frequencies_ = frequencies;
-<<<<<<< HEAD
-  population_priors_ = TrioModel::PopulationPriors();
-  population_priors_single_ = TrioModel::PopulationPriorsSingle();
-=======
   population_priors_ = PopulationPriors();
   population_priors_single_ = PopulationPriorsSingle();
->>>>>>> b5f8801a
 }
 
 RowVector16d TrioModel::population_priors_single() const {
