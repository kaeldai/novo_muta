--- conflicted
+++ resolved
@@ -12,12 +12,9 @@
  *
  * To run this file, provide the following command line inputs:
  * ./pileup_driver <output>.txt <child>.pileup <mother>.pileup <father>.pileup
-<<<<<<< HEAD
-=======
  *
  * For example:
  * ./pileup_driver output.txt 878_21.pileup 892_21.pileup 891_21.pileup
->>>>>>> b5f8801a
  *
  * See top of pileup_utility.h for additional information.
  */
